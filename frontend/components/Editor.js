import { html, Component, useState, useEffect } from "../imports/Preact.js"
import immer from "../imports/immer.js"

import { create_pluto_connection, resolvable_promise } from "../common/PlutoConnection.js"
import { create_counter_statistics, send_statistics_if_enabled, store_statistics_sample, finalize_statistics, init_feedback } from "../common/Feedback.js"
import { select_next_match, replace_all, clear_highlighting_all, init_findreplace, toggle_findreplace } from "../common/FindReplace.js"

import { FilePicker } from "./FilePicker.js"
import { Notebook } from "./Notebook.js"
import { LiveDocs } from "./LiveDocs.js"
import { DropRuler } from "./DropRuler.js"
import { SelectionArea } from "./SelectionArea.js"
import { UndoDelete } from "./UndoDelete.js"
import { SlideControls } from "./SlideControls.js"
import { Scroller } from "./Scroller.js"
import { FindReplace } from "./FindReplace.js"

import { link_open_path } from "./Welcome.js"
import { empty_cell_data, code_differs } from "./Cell.js"

import { offline_html } from "../common/OfflineHTMLExport.js"
import { slice_utf8, length_utf8 } from "../common/UnicodeTools.js"
import { has_ctrl_or_cmd_pressed, ctrl_or_cmd_name, is_mac_keyboard, in_textarea_or_input } from "../common/KeyboardShortcuts.js"
import { handle_log } from "../common/Logging.js"

const default_path = "..."

/**
 * Serialize an array of cells into a string form (similar to the .jl file).
 *
 * Used for implementing clipboard functionality. This isn't in topological
 * order, so you won't necessarily be able to run it directly.
 *
 * @param {Array<import("./Cell.js").CellState>} cells
 * @return {String}
 */
function serialize_cells(cells) {
    return cells.map((cell) => `# ╔═╡ ${cell.cell_id}\n` + cell.local_code.body + "\n").join("\n")
}

/**
 * Deserialize a Julia program or output from `serialize_cells`.
 *
 * If a Julia program, it will return a single String containing it. Otherwise,
 * it will split the string into cells based on the special delimiter.
 *
 * @param {String} serialized_cells
 * @return {Array<String>}
 */
function deserialize_cells(serialized_cells) {
    const segments = serialized_cells.replace(/\r\n/g, "\n").split(/# ╔═╡ \S+\n/)
    return segments.map((s) => s.trim()).filter((s) => s.length > 0)
}

const Circle = ({ fill }) => html`
    <svg
        width="48"
        height="48"
        viewBox="0 0 48 48"
        style="
            height: .7em;
            width: .7em;
            margin-left: .3em;
            margin-right: .2em;
        "
    >
        <circle cx="24" cy="24" r="24" fill=${fill}></circle>
    </svg>
`
const Triangle = ({ fill }) => html`
    <svg width="48" height="48" viewBox="0 0 48 48" style="height: .7em; width: .7em; margin-left: .3em; margin-right: .2em; margin-bottom: -.1em;">
        <polygon points="24,0 48,40 0,40" fill=${fill} stroke="none" />
    </svg>
`

let ExportBanner = ({ notebook, pluto_version, onClose, open }) => {
    // let [html_export, set_html_export] = useState(null)

    // useEffect(() => {
    //     if (open) {
    //         offline_html({
    //             pluto_version: pluto_version,
    //             head: document.head,
    //             body: document.body,
    //         }).then((html) => {
    //             set_html_export(html)
    //         })
    //     } else {
    //         set_html_export(null)
    //     }
    // }, [notebook, open, set_html_export])

    return html`
        <aside id="export">
            <div id="container">
                <div class="export_title">export</div>
                <a href="./notebookfile?id=${notebook.notebook_id}" target="_blank" class="export_card">
                    <header><${Triangle} fill="#a270ba" /> Notebook file</header>
                    <section>Download a copy of the <b>.jl</b> script.</section>
                </a>
                <a
                    href="#"
                    class="export_card"
                    onClick=${(e) => {
                        offline_html({
                            pluto_version: pluto_version,
                            head: document.head,
                            body: document.body,
                        }).then((html) => {
                            if (html != null) {
                                const fake_anchor = document.createElement("a")
                                fake_anchor.download = `${notebook.shortpath}.html`
                                fake_anchor.href = URL.createObjectURL(
                                    new Blob([html], {
                                        type: "text/html",
                                    })
                                )
                                document.body.appendChild(fake_anchor)
                                fake_anchor.click()
                                document.body.removeChild(fake_anchor)
                            }
                        })
                    }}
                >
                    <header><${Circle} fill="#E86F51" /> Static HTML</header>
                    <section>An <b>.html</b> file for your web page, or to share online.</section>
                </a>
                <a
                    href="#"
                    class="export_card"
                    style=${window.chrome == null ? "opacity: .7;" : ""}
                    onClick=${() => {
                        if (window.chrome == null) {
                            alert("PDF generation works best on Google Chome.\n\n(We're working on it!)")
                        }
                        window.print()
                    }}
                >
                    <header><${Circle} fill="#3D6117" /> Static PDF</header>
                    <section>A static <b>.pdf</b> file for print or email.</section>
                </a>
                <!--<div class="export_title">
                    future
                </div>
                <a class="export_card" style="border-color: #00000021; opacity: .7;">
                    <header>mybinder.org</header>
                    <section>Publish an interactive notebook online.</section>
                </a>-->
                <button title="Close" class="toggle_export" onClick=${() => onClose()}>
                    <span></span>
                </button>
            </div>
        </aside>
    `
}

export class Editor extends Component {
    constructor() {
        super()

        this.state = {
            notebook: {
                path: default_path,
                shortpath: "",
                in_temp_dir: true,
                notebook_id: new URLSearchParams(window.location.search).get("id"),
                cells: [],
            },
            desired_doc_query: null,
            recently_deleted: null,
            connected: false,
            loading: true,
            scroller: {
                up: false,
                down: false,
            },
<<<<<<< HEAD
            find_replace: init_findreplace(),
            code_selected: false
=======
            export_menu_open: false,
>>>>>>> 2e561e9a
        }
        // convenience method
        const set_notebook_state = (updater) => {
            return new Promise((resolve) => {
                this.setState((prevstate) => {
                    return {
                        notebook: {
                            ...prevstate.notebook,
                            ...updater(prevstate.notebook),
                        },
                    }
                }, resolve)
            })
        }
        this.set_notebook_state = set_notebook_state.bind(this)

        // convenience method
        const set_cell_state = (cell_id, new_state_props) => {
            return new Promise((resolve) => {
                this.setState((prevstate) => {
                    return {
                        notebook: {
                            ...prevstate.notebook,
                            cells: prevstate.notebook.cells.map((c) => {
                                return c.cell_id == cell_id ? { ...c, ...new_state_props } : c
                            }),
                        },
                    }
                }, resolve)
            })
        }
        this.set_cell_state = set_cell_state.bind(this)

        this.add_textmarkers = (markers, cell_id) => {
          this.setState((prevState) => {
            // delete old ones first
            const prevMarkers = prevState.find_replace.textmarkers.filter((marker) => marker.id != cell_id)
            const succ_find_replace = {
              ...prevState.find_replace,
              textmarkers: [ ...prevMarkers, ...markers]
            }

            return { find_replace: succ_find_replace }
          })
        }

        this.update_findreplace_word = (word) => {
          if(word == ""){
            clear_highlighting_all(this.state.find_replace.textmarkers)
          }
          if(this.state.find_replace.marker) this.state.find_replace.marker.deselect()
          this.setState({ find_replace: { ...this.state.find_replace, word: word, marker: null, previous: null } })
        }

        this.find_next = () => this.setState({ find_replace: select_next_match(this.state.find_replace )})

        this.replace_with = (word) => {
          if(this.state.find_replace.marker) {
            this.state.find_replace.marker.replace_with(word)
          }
          // replace (even if nothing is selected) results in a find-next
          this.find_next()
        }

        // bonds only send their latest value to the back-end when all cells have completed - this is triggered using a promise
        this.all_completed = true
        this.all_completed_promise = resolvable_promise()

        // statistics that are accumulated over time
        this.counter_statistics = create_counter_statistics()

        // these are things that can be done to the local notebook
        this.actions = {
            set_scroller: (enabled) => {
                this.setState({ scroller: enabled })
            },
            serialize_selected: (cell) => {
                const selected = cell ? this.selected_friends(cell.id) : this.state.notebook.cells.filter((c) => c.selected)
                if (selected.length) {
                    return serialize_cells(selected)
                }
            },
            add_deserialized_cells: async (data, index) => {
                const new_code = deserialize_cells(data)
                if (index === -1) index = this.state.notebook.cells.length
                for (const new_block of new_code) {
                    const update = await this.requests.add_remote_cell_at(index++, true)
                    const new_cell = empty_cell_data(update.cell_id)
                    new_cell.pasted = true
                    new_cell.queued = new_cell.running = false
                    new_cell.output.body = ""
                    new_cell.local_code.body = new_block
                    new_cell.remote_code.submitted_by_me = true
                    new_cell.selected = true
                    this.actions.add_local_cell(new_cell, update.message.index)
                }
            },
            add_local_cell: (cell, new_index) => {
                return set_notebook_state((prevstate) => {
                    if (prevstate.cells.some((c) => c.cell_id == cell.cell_id)) {
                        console.warn("Tried to add cell with existing cell_id. Canceled.")
                        console.log(cell)
                        console.log(prevstate)
                        return prevstate
                    }

                    const before = prevstate.cells
                    return {
                        cells: [...before.slice(0, new_index), cell, ...before.slice(new_index)],
                    }
                })
            },
            update_local_cell_output: (cell, { output, queued, running, runtime, errored }) => {
                this.counter_statistics.numRuns++
                return set_cell_state(cell.cell_id, {
                    queued: queued,
                    running: running,
                    runtime: runtime,
                    errored: errored,
                    output: output,
                })
            },
            update_local_cell_input: (cell, by_me, code, folded) => {
                return set_cell_state(cell.cell_id, {
                    remote_code: {
                        body: code,
                        submitted_by_me: by_me,
                        timestamp: Date.now(),
                    },
                    local_code: {
                        body: code,
                    },
                    code_folded: folded,
                })
            },
            delete_local_cell: (cell) => {
                // TODO: event listeners? gc?
                return set_notebook_state((prevstate) => {
                    return {
                        cells: prevstate.cells.filter((c) => c !== cell),
                    }
                })
            },
            move_local_cells: (cells, new_index) => {
                return set_notebook_state((prevstate) => {
                    // The set of moved cell can be scatter across the notebook (not necessarily contiguous)
                    // but this action will move all of them to a single cluster
                    // The first cell of that cluster will be at index `new_index`.
                    const old_first_index = prevstate.cells.findIndex((c) => cells.includes(c))

                    const before = prevstate.cells.filter((c, i) => i < new_index && !cells.includes(c))
                    const after = prevstate.cells.filter((c, i) => i >= new_index && !cells.includes(c))

                    return {
                        cells: [...before, ...cells, ...after],
                    }
                })
            },
        }

        const on_remote_notebooks = ({ message }) => {
            const old_path = this.state.notebook.path

            message.notebooks.forEach((nb) => {
                if (nb.notebook_id == this.state.notebook.notebook_id) {
                    set_notebook_state(() => nb)
                    update_stored_recent_notebooks(nb.path, old_path)
                }
            })
        }

        // these are update message that are _not_ a response to a `send(*, *, {create_promise: true})`
        const on_update = (update, by_me) => {
            if (update.notebook_id == null) {
                switch (update.type) {
                    case "notebook_list":
                        on_remote_notebooks(update)
                        break
                }
            } else {
                if (this.state.notebook.notebook_id === update.notebook_id) {
                    const message = update.message
                    const cell = this.state.notebook.cells.find((c) => c.cell_id == update.cell_id)
                    switch (update.type) {
                        case "cell_output":
                            if (cell != null) {
                                this.actions.update_local_cell_output(cell, message)
                            }
                            break
                        case "cell_queued":
                            if (cell != null) {
                                set_cell_state(update.cell_id, {
                                    running: false,
                                    queued: true,
                                })
                            }
                            break
                        case "cell_running":
                            if (cell != null) {
                                set_cell_state(update.cell_id, {
                                    running: true,
                                    queued: false,
                                })
                            }
                            break
                        case "cell_folded":
                            if (cell != null) {
                                set_cell_state(update.cell_id, {
                                    code_folded: message.folded,
                                })
                            }
                            break
                        case "cell_input":
                            if (cell != null) {
                                this.actions.update_local_cell_input(cell, by_me, message.code, message.folded)
                            }
                            break
                        case "cell_deleted":
                            if (cell != null) {
                                this.actions.delete_local_cell(cell)
                            }
                            break
                        case "cells_moved":
                            const cells = message.cells.map((cell_id) => this.state.notebook.cells.find((c) => c.cell_id == cell_id))
                            this.actions.move_local_cells(cells, message.index)
                            break
                        case "cell_added":
                            const new_cell = empty_cell_data(update.cell_id)
                            new_cell.queued = new_cell.running = false
                            new_cell.output.body = ""
                            this.actions.add_local_cell(new_cell, message.index)
                            break
                        case "bond_update":
                            // by someone else
                            break
                        case "log":
                            handle_log(message, this.state.notebook.path)
                            break
                        default:
                            console.error("Received unknown update type!")
                            console.log(update)
                            alert("Something went wrong 🙈\n Try clearing your browser cache and refreshing the page")
                            break
                    }
                }
            }
        }
        this.on_update = on_update

        const on_establish_connection = (client) => {
            // nasty
            Object.assign(this.client, client)
            window.version_info = this.client.version_info // for debugging

            const run_all = this.client.session_options.evaluation.run_notebook_on_load
            // on socket success
            this.client.send("get_all_notebooks", {}, {}).then(on_remote_notebooks)

            this.client
                .send("get_all_cells", {}, { notebook_id: this.state.notebook.notebook_id })
                .then((update) => {
                    this.setState(
                        {
                            notebook: {
                                ...this.state.notebook,
                                cells: update.message.cells.map((cell) => {
                                    const cell_data = empty_cell_data(cell.cell_id)
                                    cell_data.running = false
                                    cell_data.queued = run_all
                                    cell_data.code_folded = true
                                    return cell_data
                                }),
                            },
                        },
                        () => {
                            // For cell outputs, we request them all, and then batch all responses into one using Promise.all
                            // We could experiment with loading the first ~5 cell outputs in the first batch, and the rest in a second, to speed up the time-to-first-usable-content.
                            const outputs_promise = Promise.all(
                                this.state.notebook.cells.map((cell_data) => {
                                    return this.client.send(
                                        "get_output",
                                        {},
                                        {
                                            notebook_id: this.state.notebook.notebook_id,
                                            cell_id: cell_data.cell_id,
                                        }
                                    )
                                })
                            ).then((updates) => {
                                updates.forEach((u, i) => {
                                    const cell_data = this.state.notebook.cells[i]
                                    if (!run_all || cell_data.running || cell_data.queued) {
                                        this.actions.update_local_cell_output(cell_data, u.message)
                                    } else {
                                        // the cell completed running asynchronously, after Pluto received and processed the :getouput request, but before this message was added to this client's queue.
                                    }
                                })
                            })

                            // Same for cell inputs
                            // We process all updates in one go, so that React doesn't do its Thing™ for every cell input. (This makes page loading very slow.)
                            const inputs_promise = Promise.all(
                                this.state.notebook.cells.map((cell_data) => {
                                    return this.client.send(
                                        "getinput",
                                        {},
                                        {
                                            notebook_id: this.state.notebook.notebook_id,
                                            cell_id: cell_data.cell_id,
                                        }
                                    )
                                })
                            ).then((updates) => {
                                updates.forEach((u, i) => {
                                    const cell_data = this.state.notebook.cells[i]
                                    this.actions.update_local_cell_input(cell_data, false, u.message.code, u.message.folded)
                                })
                            })

                            Promise.all([outputs_promise, inputs_promise]).then(() => {
                                this.setState({
                                    loading: false,
                                })
                                console.info("All cells loaded! 🚂 enjoy the ride")
                                // do one autocomplete to trigger its precompilation
                                this.client.send(
                                    "complete",
                                    {
                                        query: "sq",
                                    },
                                    {
                                        notebook_id: this.state.notebook.notebook_id,
                                    }
                                )
                            })
                        }
                    )
                })
                .catch(console.error)
        }

        const on_connection_status = (val) => this.setState({ connected: val })

        const on_reconnect = () => {
            console.warn("Reconnected! Checking states")

            return true
        }

        this.client = {}
        create_pluto_connection({
            on_unrequested_update: on_update,
            on_connection_status: on_connection_status,
            on_reconnect: on_reconnect,
            connect_metadata: { notebook_id: this.state.notebook.notebook_id },
        }).then(on_establish_connection)

        // these are things that can be done to the remote notebook
        this.requests = {
            change_remote_cell: (cell_id, new_code, create_promise = false) => {
                this.counter_statistics.numEvals++
                // set_cell_state(cell_id, { running: true })
                return this.client.send(
                    "change_cell",
                    { code: new_code },
                    {
                        notebook_id: this.state.notebook.notebook_id,
                        cell_id: cell_id,
                    },
                    create_promise
                )
            },
            wrap_remote_cell: (cell_id, block = "begin") => {
                const cell = this.state.notebook.cells.find((c) => c.cell_id == cell_id)
                const new_code = block + "\n\t" + cell.local_code.body.replace(/\n/g, "\n\t") + "\n" + "end"
                this.actions.update_local_cell_input(cell, false, new_code, cell.code_folded)
                this.requests.change_remote_cell(cell_id, new_code)
            },
            split_remote_cell: async (cell_id, boundaries, submit = false) => {
                const index = this.state.notebook.cells.findIndex((c) => c.cell_id == cell_id)
                const cell = this.state.notebook.cells[index]

                const old_code = cell.local_code.body
                const padded_boundaries = [0, ...boundaries]
                const parts = boundaries.map((b, i) => slice_utf8(old_code, padded_boundaries[i], b).trim()).filter((x) => x !== "")

                const new_ids = []

                // for loop because we need to wait for each addition to finish before adding the next, otherwise their order would be random
                for (const [i, part] of parts.entries()) {
                    if (i === 0) {
                        new_ids.push(cell_id)
                    } else {
                        const update = await this.requests.add_remote_cell_at(index + i, true)
                        on_update(update, true)
                        new_ids.push(update.cell_id)
                    }
                }

                await Promise.all(
                    parts.map(async (part, i) => {
                        const id = new_ids[i]

                        // we set the cell's remote_code to force its value
                        await this.actions.update_local_cell_input({ cell_id: id }, false, part, false)

                        // we need to reset the remote_code, otherwise the cell will falsely report that it is in sync with the remote
                        const new_state = this.state.notebook.cells.find((c) => c.cell_id === id)
                        await this.set_cell_state(id, {
                            remote_code: {
                                ...new_state.remote_code,
                                body: i === 0 ? old_code : "",
                            },
                        })
                    })
                )

                if (submit) {
                    const cells = new_ids.map((id) => this.state.notebook.cells.find((c) => c.cell_id == id))
                    await this.requests.set_and_run_multiple(cells)
                }
            },
            interrupt_remote: (cell_id) => {
                set_notebook_state((prevstate) => {
                    return {
                        cells: prevstate.cells.map((c) => {
                            return { ...c, errored: c.errored || c.running || c.queued }
                        }),
                    }
                })
                this.client.send(
                    "interrupt_all",
                    {},
                    {
                        notebook_id: this.state.notebook.notebook_id,
                    },
                    false
                )
            },
            move_remote_cells: (cells, new_index) => {
                // Indexing works as if a new cell is added.
                // e.g. if the third cell (at js-index 2) of [0, 1, 2, 3, 4]
                // is moved to the end, that would be new js-index = 5
                this.client.send(
                    "move_multiple_cells",
                    {
                        cells: cells.map((c) => c.cell_id),
                        index: new_index,
                    },
                    {
                        notebook_id: this.state.notebook.notebook_id,
                    },
                    false
                )
            },
            add_remote_cell_at: (index, create_promise = false) => {
                return this.client.send(
                    "add_cell",
                    { index: index },
                    {
                        notebook_id: this.state.notebook.notebook_id,
                    },
                    create_promise
                )
            },
            add_remote_cell: (cell_id, before_or_after, create_promise = false) => {
                const index = this.state.notebook.cells.findIndex((c) => c.cell_id == cell_id)
                const delta = before_or_after == "before" ? 0 : 1
                return this.requests.add_remote_cell_at(index + delta, create_promise)
            },
            delete_cell: (cell_id) => {
                if (this.state.notebook.cells.length <= 1) {
                    this.requests.add_remote_cell(cell_id, "after")
                }
                const index = this.state.notebook.cells.findIndex((c) => c.cell_id == cell_id)
                const cell = this.state.notebook.cells[index]
                this.setState({
                    recently_deleted: {
                        index: index,
                        body: this.state.notebook.cells[index].local_code.body,
                    },
                })

                set_cell_state(cell_id, {
                    queued: true,
                }).then(() => {
                    this.actions.update_local_cell_input(cell, false, "", true)
                })

                this.client.send(
                    "delete_cell",
                    {},
                    {
                        notebook_id: this.state.notebook.notebook_id,
                        cell_id: cell_id,
                    },
                    false
                )
            },
            confirm_delete_multiple: (verb, cells) => {
                if (cells.length <= 1 || confirm(`${verb} ${cells.length} cells?`)) {
                    if (cells.some((f) => f.running || f.queued)) {
                        if (confirm("This cell is still running - would you like to interrupt the notebook?")) {
                            this.requests.interrupt_remote(cells[0].cell_id)
                        }
                    } else {
                        cells.forEach((f) => this.requests.delete_cell(f.cell_id))
                    }
                }
            },
            fold_remote_cell: (cell_id, newFolded) => {
                this.client.send(
                    "fold_cell",
                    { folded: newFolded },
                    {
                        notebook_id: this.state.notebook.notebook_id,
                        cell_id: cell_id,
                    },
                    false
                )
            },
            set_and_run_all_changed_remote_cells: () => {
                const changed = this.state.notebook.cells.filter((cell) => code_differs(cell))
                return this.requests.set_and_run_multiple(changed)
            },
            set_and_run_multiple: (cells) => {
                const promises = cells.map((cell) => {
                    set_cell_state(cell.cell_id, { queued: true })
                    return this.client
                        .send(
                            "set_input",
                            { code: cell.local_code.body },
                            {
                                notebook_id: this.state.notebook.notebook_id,
                                cell_id: cell.cell_id,
                            }
                        )
                        .then((u) => {
                            this.actions.update_local_cell_input(cell, true, u.message.code, u.message.folded)
                        })
                })
                Promise.all(promises)
                    .then(() =>
                        this.client.send(
                            "run_multiple_cells",
                            {
                                cells: cells.map((c) => c.cell_id),
                            },
                            {
                                notebook_id: this.state.notebook.notebook_id,
                            }
                        )
                    )
                    .catch(console.error)

                return cells.length != 0
            },
            set_bond: (symbol, value, is_first_value) => {
                this.counter_statistics.numBondSets++

                if (this.all_completed) {
                    // instead of waiting for this component to update, we reset the promise right now
                    // this prevents very fast bonds from sending multiple values within the ping interval
                    this.all_completed = false
                    Object.assign(this.all_completed_promise, resolvable_promise())
                }

                this.client
                    .send(
                        "set_bond",
                        {
                            sym: symbol,
                            val: value,
                            is_first_value: is_first_value,
                        },
                        { notebook_id: this.state.notebook.notebook_id }
                    )
                    .then(({ message }) => {
                        // the back-end tells us whether any cells depend on the bound value

                        if (message.triggered_other_cells) {
                            // there are dependent cells, those cells will start running and returning output soon
                            // when the last running cell returns its output, the all_completed_promise is resolved, and a new bond value can be sent
                        } else {
                            // there are no dependent cells, so we resolve the promise right now
                            if (!this.all_completed) {
                                this.all_completed = true
                                this.all_completed_promise.resolve()
                            }
                        }
                    })
            },
            reshow_cell: (cell_id, object_id) => {
                this.client.send(
                    "reshow_cell",
                    {
                        object_id: object_id,
                    },
                    { notebook_id: this.state.notebook.notebook_id, cell_id: cell_id },
                    false
                )
            },
        }

        this.selected_friends = (cell_id) => {
            const cell = this.state.notebook.cells.find((c) => c.cell_id === cell_id)
            if (cell.selected) {
                return this.state.notebook.cells.filter((c) => c.selected)
            } else {
                return [cell]
            }
        }

        this.submit_file_change = (new_path, reset_cm_value) => {
            const old_path = this.state.notebook.path
            if (old_path === new_path) {
                return
            }
            if (this.state.in_temp_dir || confirm("Are you sure? Will move from\n\n" + old_path + "\n\nto\n\n" + new_path)) {
                this.setState({ loading: true })
                this.client
                    .send(
                        "move_notebook_file",
                        {
                            path: new_path,
                        },
                        { notebook_id: this.state.notebook.notebook_id }
                    )
                    .then((u) => {
                        this.setState({
                            loading: false,
                        })
                        if (u.message.success) {
                            this.setState({
                                path: new_path,
                            })
                            document.activeElement.blur()
                        } else {
                            this.setState({
                                path: old_path,
                            })
                            reset_cm_value()
                            alert("Failed to move file:\n\n" + u.message.reason)
                        }
                    })
            } else {
                this.setState({
                    path: old_path,
                })
                reset_cm_value()
            }
        }

        this.delete_selected = (verb) => {
            const selected = this.state.notebook.cells.filter((c) => c.selected)
            if (selected.length > 0) {
                this.requests.confirm_delete_multiple(verb, selected)
                return true
            }
        }

        this.run_selected = () => {
            const selected = this.state.notebook.cells.filter((c) => c.selected)
            return this.requests.set_and_run_multiple(selected)
        }

        document.addEventListener("keydown", (e) => {
            if (e.key === "q" && has_ctrl_or_cmd_pressed(e)) {
                // This one can't be done as cmd+q on mac, because that closes chrome - Dral
                if (this.state.notebook.cells.some((c) => c.running || c.queued)) {
                    this.requests.interrupt_remote()
                }
                e.preventDefault()
            } else if (e.key === "s" && has_ctrl_or_cmd_pressed(e)) {
                const some_cells_ran = this.requests.set_and_run_all_changed_remote_cells()
                if (!some_cells_ran) {
                    // all cells were in sync allready
                    // TODO: let user know that the notebook autosaves
                }
                e.preventDefault()
            } else if (e.key === "Backspace" || e.key === "Delete") {
                if (this.delete_selected("Delete")) {
                    e.preventDefault()
                }
<<<<<<< HEAD

            } else if (e.key === "f" && has_ctrl_or_cmd_pressed(e)) {
                const newState = toggle_findreplace(this.state.find_replace, this.state.code_selected)
                this.setState({ find_replace: newState })
                e.preventDefault()
=======
            } else if (e.key === "Enter" && e.shiftKey) {
                this.run_selected()
>>>>>>> 2e561e9a
            } else if ((e.key === "?" && has_ctrl_or_cmd_pressed(e)) || e.key === "F1") {
                // On mac "cmd+shift+?" is used by chrome, so that is why this needs to be ctrl as well on mac
                // Also pressing "ctrl+shift" on mac causes the key to show up as "/", this madness
                // I hope we can find a better solution for this later - Dral
                alert(
                    `Shortcuts 🎹

    Shift+Enter:   run cell
    ${ctrl_or_cmd_name}+Enter:   run cell and add cell below
    Delete or Backspace:   delete empty cell

    PageUp or fn+Up:   select cell above
    PageDown or fn+Down:   select cell below

    ${ctrl_or_cmd_name}+Q:   interrupt notebook
    ${ctrl_or_cmd_name}+S:   submit all changes

    ${ctrl_or_cmd_name}+C:   copy selected cells
    ${ctrl_or_cmd_name}+X:   cut selected cells
    ${ctrl_or_cmd_name}+V:   paste selected cells

    The notebook file saves every time you run`
                )
                e.preventDefault()
            }
        })

        document.addEventListener("copy", (e) => {
            if (!in_textarea_or_input()) {
                const serialized = this.actions.serialize_selected()
                if (serialized) {
                    navigator.clipboard.writeText(serialized).catch((err) => {
                        alert(`Error copying cells: ${e}`)
                    })
                }
            }
        })

        // Disabled until we solve https://github.com/fonsp/Pluto.jl/issues/482
        // or we can enable it with a prompt

        // Even better would be excel style: grey out until you paste it. If you paste within the same notebook, then it is just a move.

        // document.addEventListener("cut", (e) => {
        //     if (!in_textarea_or_input()) {
        //         const serialized = this.actions.serialize_selected()
        //         if (serialized) {
        //             navigator.clipboard
        //                 .writeText(serialized)
        //                 .then(() => this.delete_selected("Cut"))
        //                 .catch((err) => {
        //                     alert(`Error cutting cells: ${e}`)
        //                 })
        //         }
        //     }
        // })

        document.addEventListener("paste", async (e) => {
            if (!in_textarea_or_input()) {
                // Deselect everything first, to clean things up
                this.setState(
                    immer((state) => {
                        for (let cell of state.notebook.cells) {
                            cell.selected = false
                        }
                    })
                )

                // Paste in the cells at the end of the notebook
                const data = e.clipboardData.getData("text/plain")
                this.actions.add_deserialized_cells(data, -1)
            }
        })

        window.addEventListener("beforeunload", (event) => {
            const first_unsaved = this.state.notebook.cells.find((cell) => code_differs(cell))
            if (first_unsaved != null) {
                window.dispatchEvent(new CustomEvent("cell_focus", { detail: { cell_id: first_unsaved.cell_id } }))
                // } else if (this.state.notebook.in_temp_dir) {
                //     window.scrollTo(0, 0)
                //     // TODO: focus file picker
            } else {
                console.warn("unloading 👉 disconnecting websocket")
                this.client.kill()
                return // and don't prevent the unload
            }
            console.log("Preventing unload")
            event.stopImmediatePropagation()
            event.preventDefault()
            event.returnValue = ""
        })

        setTimeout(() => {
            init_feedback()
            finalize_statistics(this.state, this.client, this.counter_statistics).then(store_statistics_sample)

            setInterval(() => {
                finalize_statistics(this.state, this.client, this.counter_statistics).then((statistics) => {
                    store_statistics_sample(statistics)
                    send_statistics_if_enabled(statistics)
                })
                this.counter_statistics = create_counter_statistics()
            }, 10 * 60 * 1000) // 10 minutes - statistics interval
        }, 20 * 1000) // 20 seconds - load feedback a little later for snappier UI
    }

    componentDidUpdate() {
        document.title = "🎈 " + this.state.notebook.shortpath + " ⚡ Pluto.jl ⚡"

        const any_code_differs = this.state.notebook.cells.some((cell) => code_differs(cell))
        document.body.classList.toggle("code_differs", any_code_differs)
        document.body.classList.toggle("loading", this.state.loading)
        if (this.state.connected) {
            document.querySelector("meta[name=theme-color]").content = "#fff"
            document.body.classList.remove("disconnected")
        } else {
            document.querySelector("meta[name=theme-color]").content = "#DEAF91"
            document.body.classList.add("disconnected")
        }

        const all_completed_now = !this.state.notebook.cells.some((cell) => cell.running || cell.queued)
        if (all_completed_now && !this.all_completed) {
            this.all_completed = true
            this.all_completed_promise.resolve()
        }
        if (!all_completed_now && this.all_completed) {
            this.all_completed = false
            Object.assign(this.all_completed_promise, resolvable_promise())
        }
    }

    render() {
        let { export_menu_open } = this.state
        return html`
            <${Scroller} active=${this.state.scroller} />
            <header className=${export_menu_open ? "show_export" : ""}>
                <${ExportBanner}
                    pluto_version=${this.client?.version_info?.pluto}
                    notebook=${this.state.notebook}
                    open=${export_menu_open}
                    onClose=${() => this.setState({ export_menu_open: false })}
                />
                <nav id="at_the_top">
                    <a href="./">
                        <h1><img id="logo-big" src="img/logo.svg" alt="Pluto.jl" /><img id="logo-small" src="img/favicon_unsaturated.svg" /></h1>
                    </a>
                    <${FilePicker}
                        client=${this.client}
                        value=${this.state.notebook.in_temp_dir ? "" : this.state.notebook.path}
                        on_submit=${this.submit_file_change}
                        suggest_new_file=${{
                            base: this.client.session_options == null ? "" : this.client.session_options.server.notebook_path_suggestion,
                            name: this.state.notebook.shortpath,
                        }}
                        placeholder="Save notebook..."
                        button_label=${this.state.notebook.in_temp_dir ? "Choose" : "Move"}
                    />
<<<<<<< HEAD
                    <button class="toggle_export" title="Export..." onClick=${() => {
                        document.body.querySelector("header").classList.toggle("show_export")
                      }}>
=======
                    <button class="toggle_export" title="Export..." onClick=${() => this.setState({ export_menu_open: !export_menu_open })}>
>>>>>>> 2e561e9a
                        <span></span>
                    </button>

                </nav>

            </header>
            <main>
                <preamble>
                    <button onClick=${() => this.requests.set_and_run_all_changed_remote_cells()} class="runallchanged" title="Save and run all changed cells">
                        <span></span>
                    </button>
                </preamble>
                <${Notebook}
                    is_loading=${this.state.loading}
                    ...${this.state.notebook}
                    on_update_doc_query=${(query) => this.setState({ desired_doc_query: query })}
                    on_cell_input=${(cell, new_val) => {
                        this.set_cell_state(cell.cell_id, {
                            local_code: {
                                body: new_val,
                            },
                        })
                    }}
                    on_focus_neighbor=${(cell_id, delta, line = delta === -1 ? Infinity : -1, ch) => {
                        const i = this.state.notebook.cells.findIndex((c) => c.cell_id === cell_id)
                        const new_i = i + delta
                        if (new_i >= 0 && new_i < this.state.notebook.cells.length) {
                            window.dispatchEvent(
                                new CustomEvent("cell_focus", {
                                    detail: {
                                        cell_id: this.state.notebook.cells[new_i].cell_id,
                                        line: line,
                                        ch: ch,
                                    },
                                })
                            )
                        }
                    }}
                    disable_input=${!this.state.connected}
                    focus_after_creation=${!this.state.loading}
                    all_completed_promise=${this.all_completed_promise}
                    selected_friends=${this.selected_friends}
                    requests=${this.requests}
                    add_textmarkers=${this.add_textmarkers}
                    findreplace_visible=${this.state.find_replace.visible}
                    findreplace_word=${this.state.find_replace.word}
                    set_findreplace_word=${this.update_findreplace_word}
                    set_code_selected=${(selected) => this.setState({ code_selected: selected })}
                    client=${this.client}
                />

                <${DropRuler} requests=${this.requests} actions=${this.actions} selected_friends=${this.selected_friends} />

                <${SelectionArea}
                    actions=${this.actions}
                    cells=${this.state.notebook.cells}
                    on_selection=${(selected_cell_ids) => {
                        let current_selected_cells = this.state.notebook.cells.filter((x) => x.selected).map((x) => x.cell_id)
                        if (!_.isEqual(current_selected_cells, selected_cell_ids)) {
                            this.setState(
                                immer((state) => {
                                    for (let cell of state.notebook.cells) {
                                        cell.selected = selected_cell_ids.includes(cell.cell_id)
                                    }
                                })
                            )
                        }
                    }}
                />
            </main>
            <div id="findreplace">
            <${FindReplace}
              visible=${this.state.find_replace.visible}
              cells=${this.state.notebook.cells}
              word=${this.state.find_replace.word}
              set_word=${this.update_findreplace_word}
              find_next=${this.find_next}
              replace_with=${this.replace_with}
              replace_all=${(word) => replace_all(this.state.find_replace.textmarkers, word)}
            />
            </div>
            <${LiveDocs}
                desired_doc_query=${this.state.desired_doc_query}
                on_update_doc_query=${(query) => this.setState({ desired_doc_query: query })}
                client=${this.client}
                notebook=${this.state.notebook}
            />
            <${UndoDelete}
                recently_deleted=${this.state.recently_deleted}
                on_click=${() => {
                    this.requests.add_remote_cell_at(this.state.recently_deleted.index, true).then((update) => {
                        this.on_update(update, true)
                        this.actions.update_local_cell_input({ cell_id: update.cell_id }, false, this.state.recently_deleted.body, false).then(() => {
                            this.requests.change_remote_cell(update.cell_id, this.state.recently_deleted.body)
                        })
                    })
                }}
            />
            <${SlideControls} />
            <footer>
                <div id="info">
                    <form id="feedback" action="#" method="post">
                        <a href="statistics-info">Statistics</a>
                        <a href="https://github.com/fonsp/Pluto.jl/wiki">FAQ</a>
                        <span style="flex: 1"></span>
                        <label for="opinion">🙋 How can we make <a href="https://github.com/fonsp/Pluto.jl">Pluto.jl</a> better?</label>
                        <input type="text" name="opinion" id="opinion" autocomplete="off" placeholder="Instant feedback..." />
                        <button>Send</button>
                    </form>
                </div>
            </footer>
        `
    }
}

/* LOCALSTORAGE NOTEBOOKS LIST */

export const update_stored_recent_notebooks = (recent_path, also_delete = undefined) => {
    const storedString = localStorage.getItem("recent notebooks")
    const storedList = !!storedString ? JSON.parse(storedString) : []
    const oldpaths = storedList
    const newpaths = [recent_path].concat(
        oldpaths.filter((path) => {
            return path != recent_path && path != also_delete
        })
    )
    localStorage.setItem("recent notebooks", JSON.stringify(newpaths.slice(0, 50)))
}<|MERGE_RESOLUTION|>--- conflicted
+++ resolved
@@ -174,12 +174,9 @@
                 up: false,
                 down: false,
             },
-<<<<<<< HEAD
+            export_menu_open: false,
             find_replace: init_findreplace(),
             code_selected: false
-=======
-            export_menu_open: false,
->>>>>>> 2e561e9a
         }
         // convenience method
         const set_notebook_state = (updater) => {
@@ -864,16 +861,12 @@
                 if (this.delete_selected("Delete")) {
                     e.preventDefault()
                 }
-<<<<<<< HEAD
-
+            } else if (e.key === "Enter" && e.shiftKey) {
+                this.run_selected()
             } else if (e.key === "f" && has_ctrl_or_cmd_pressed(e)) {
                 const newState = toggle_findreplace(this.state.find_replace, this.state.code_selected)
                 this.setState({ find_replace: newState })
-                e.preventDefault()
-=======
-            } else if (e.key === "Enter" && e.shiftKey) {
-                this.run_selected()
->>>>>>> 2e561e9a
+                e.preventDefault()            
             } else if ((e.key === "?" && has_ctrl_or_cmd_pressed(e)) || e.key === "F1") {
                 // On mac "cmd+shift+?" is used by chrome, so that is why this needs to be ctrl as well on mac
                 // Also pressing "ctrl+shift" on mac causes the key to show up as "/", this madness
@@ -1031,13 +1024,7 @@
                         placeholder="Save notebook..."
                         button_label=${this.state.notebook.in_temp_dir ? "Choose" : "Move"}
                     />
-<<<<<<< HEAD
-                    <button class="toggle_export" title="Export..." onClick=${() => {
-                        document.body.querySelector("header").classList.toggle("show_export")
-                      }}>
-=======
                     <button class="toggle_export" title="Export..." onClick=${() => this.setState({ export_menu_open: !export_menu_open })}>
->>>>>>> 2e561e9a
                         <span></span>
                     </button>
 
