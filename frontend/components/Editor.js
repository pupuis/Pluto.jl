--- conflicted
+++ resolved
@@ -742,7 +742,6 @@
                 if (this.delete_selected("Delete")) {
                     e.preventDefault()
                 }
-<<<<<<< HEAD
 
             } else if (e.key === "f" && has_ctrl_or_cmd_pressed(e)) {
                 const class_applied = document.body.querySelector("nav#at_the_top").classList.contains("show_findreplace")
@@ -753,8 +752,6 @@
                   this.setState({ find_replace: { ...this.state.find_replace, visible: !class_applied }})
                 }
                 e.preventDefault()
-=======
->>>>>>> 280467f4
             } else if ((e.key === "?" && has_ctrl_or_cmd_pressed(e)) || e.key === "F1") {
                 // On mac "cmd+shift+?" is used by chrome, so that is why this needs to be ctrl as well on mac
                 // Also pressing "ctrl+shift" on mac causes the key to show up as "/", this madness
