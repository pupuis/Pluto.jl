--- conflicted
+++ resolved
@@ -12,11 +12,8 @@
 import { SelectionArea } from "./SelectionArea.js"
 import { UndoDelete } from "./UndoDelete.js"
 import { SlideControls } from "./SlideControls.js"
-<<<<<<< HEAD
+import { Scroller } from "./Scroller.js"
 import { FindReplace } from "./FindReplace.js"
-=======
-import { Scroller } from "./Scroller.js"
->>>>>>> 44a282f8
 
 import { link_open_path } from "./Welcome.js"
 import { empty_cell_data, code_differs } from "./Cell.js"
@@ -71,14 +68,11 @@
             recently_deleted: null,
             connected: false,
             loading: true,
-<<<<<<< HEAD
-            dispatch_find_replace: null
-=======
             scroller: {
                 up: false,
                 down: false,
             },
->>>>>>> 44a282f8
+            dispatch_find_replace: null
         }
         // convenience method
         const set_notebook_state = (updater) => {
@@ -703,23 +697,12 @@
                 }
                 e.preventDefault()
             } else if (e.key === "Backspace" || e.key === "Delete") {
-<<<<<<< HEAD
-                const selected = this.state.notebook.cells.filter((c) => c.selected)
-                if (selected.length > 0) {
-                    this.requests.confirm_delete_multiple(selected)
-                    e.preventDefault()
-                }
-              } else if (e.key === "f" && has_ctrl_or_cmd_pressed(e)) {
+                this.delete_selected("Delete")
+                e.preventDefault()
+            } else if (e.key === "f" && has_ctrl_or_cmd_pressed(e)) {
                 document.body.querySelector("nav#at_the_top").classList.toggle("show_findreplace")
                 document.body.querySelector("aside#findreplace_container").classList.toggle("show_findreplace")
-                //document.body.querySelector("main").classList.toggle("show_findreplace")
-                //document.body.querySelector("div.fr_title").classList.toggle("show_findreplace")
                 e.preventDefault()
-
-=======
-                this.delete_selected("Delete")
-                e.preventDefault()
->>>>>>> 44a282f8
             } else if ((e.key === "?" && has_ctrl_or_cmd_pressed(e)) || e.key === "F1") {
                 // On mac "cmd+shift+?" is used by chrome, so that is why this needs to be ctrl as well on mac
                 // Also pressing "ctrl+shift" on mac causes the key to show up as "/", this madness
@@ -737,13 +720,10 @@
     ${ctrl_or_cmd_name}+Q:   interrupt notebook
     ${ctrl_or_cmd_name}+S:   submit all changes
 
-<<<<<<< HEAD
-=======
     ${ctrl_or_cmd_name}+C:   copy selected cells
     ${ctrl_or_cmd_name}+X:   cut selected cells
     ${ctrl_or_cmd_name}+V:   paste selected cells
 
->>>>>>> 44a282f8
     The notebook file saves every time you run`
                 )
                 e.preventDefault()
