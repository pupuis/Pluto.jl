import { html, Component, useState, useEffect, useMemo } from "../imports/Preact.js"
import immer, { applyPatches, produceWithPatches } from "../imports/immer.js"
import _ from "../imports/lodash.js"

import { create_pluto_connection } from "../common/PlutoConnection.js"
import { init_feedback } from "../common/Feedback.js"

import { FilePicker } from "./FilePicker.js"
import { Preamble } from "./Preamble.js"
import { NotebookMemo as Notebook } from "./Notebook.js"
import { LiveDocs } from "./LiveDocs.js"
import { DropRuler } from "./DropRuler.js"
import { SelectionArea } from "./SelectionArea.js"
import { UndoDelete } from "./UndoDelete.js"
import { SlideControls } from "./SlideControls.js"
import { Scroller } from "./Scroller.js"
import { FindReplace } from "./FindReplace.js"
import { ExportBanner } from "./ExportBanner.js"

import { slice_utf8, length_utf8 } from "../common/UnicodeTools.js"
import { has_ctrl_or_cmd_pressed, ctrl_or_cmd_name, is_mac_keyboard, in_textarea_or_input } from "../common/KeyboardShortcuts.js"
import { handle_log } from "../common/Logging.js"
import { PlutoContext, PlutoBondsContext } from "../common/PlutoContext.js"
import { unpack } from "../common/MsgPack.js"
import { useDropHandler } from "./useDropHandler.js"
import { start_binder, BinderPhase } from "../common/Binder.js"
import { read_Uint8Array_with_progress, FetchProgress } from "./FetchProgress.js"
import { BinderButton } from "./BinderButton.js"
import { slider_server_actions, nothing_actions } from "../common/SliderServerClient.js"

const default_path = "..."
const DEBUG_DIFFING = false
let pending_local_updates = 0
// from our friends at https://stackoverflow.com/a/2117523
// i checked it and it generates Julia-legal UUIDs and that's all we need -SNOF
const uuidv4 = () =>
    //@ts-ignore
    "10000000-1000-4000-8000-100000000000".replace(/[018]/g, (c) => (c ^ (crypto.getRandomValues(new Uint8Array(1))[0] & (15 >> (c / 4)))).toString(16))

/**
 * @typedef {import('../imports/immer').Patch} Patch
 * */

/**
 * Serialize an array of cells into a string form (similar to the .jl file).
 *
 * Used for implementing clipboard functionality. This isn't in topological
 * order, so you won't necessarily be able to run it directly.
 *
 * @param {Array<CellInputData>} cells
 * @return {String}
 */
function serialize_cells(cells) {
    return cells.map((cell) => `# ╔═╡ ${cell.cell_id}\n` + cell.code + "\n").join("\n")
}

/**
 * Deserialize a Julia program or output from `serialize_cells`.
 *
 * If a Julia program, it will return a single String containing it. Otherwise,
 * it will split the string into cells based on the special delimiter.
 *
 * @param {String} serialized_cells
 * @return {Array<String>}
 */
function deserialize_cells(serialized_cells) {
    const segments = serialized_cells.replace(/\r\n/g, "\n").split(/# ╔═╡ \S+\n/)
    return segments.map((s) => s.trim()).filter((s) => s !== "")
}

const Main = ({ children }) => {
    const { handler } = useDropHandler()
    useEffect(() => {
        document.body.addEventListener("drop", handler)
        document.body.addEventListener("dragover", handler)
        document.body.addEventListener("dragenter", handler)
        document.body.addEventListener("dragleave", handler)
        return () => {
            document.body.removeEventListener("drop", handler)
            document.body.removeEventListener("dragover", handler)
            document.body.removeEventListener("dragenter", handler)
            document.body.removeEventListener("dragleave", handler)
        }
    })
    return html`<main>${children}</main>`
}

const ProcessStatus = {
    ready: "ready",
    starting: "starting",
    no_process: "no_process",
    waiting_to_restart: "waiting_to_restart",
}

/**
 * Map of status => Bool. In order of decreasing prioirty.
 */
const statusmap = (state) => ({
    disconnected: !(state.connected || state.initializing || state.static_preview),
    loading: (BinderPhase.wait_for_user < state.binder_phase && state.binder_phase < BinderPhase.ready) || state.initializing || state.moving_file,
    process_restarting: state.notebook.process_status === ProcessStatus.waiting_to_restart,
    process_dead: state.notebook.process_status === ProcessStatus.no_process || state.notebook.process_status === ProcessStatus.waiting_to_restart,
    static_preview: state.static_preview,
    binder: state.offer_binder || state.binder_phase != null,
    code_differs: state.notebook.cell_order.some(
        (cell_id) => state.cell_inputs_local[cell_id] != null && state.notebook.cell_inputs[cell_id].code !== state.cell_inputs_local[cell_id].code
    ),
})

const first_true_key = (obj) => {
    for (let [k, v] of Object.entries(obj)) {
        if (v) {
            return k
        }
    }
}

/**
 * @typedef CellInputData
 * @type {{
 *  cell_id: string,
 *  code: string,
 *  code_folded: boolean,
 * }}
 */

/**
 * @typedef CellResultData
 * @type {{
 *  cell_id: string,
 *  queued: boolean,
 *  running: boolean,
 *  errored: boolean,
 *  runtime?: number,
 *  output: {
 *      body: string,
 *      persist_js_state: boolean,
 *      last_run_timestamp: number,
 *      mime: string,
 *      rootassignee: ?string,
 *  }
 * }}
 */

/**
 * @typedef CellDependencyData
 * @type {{
 *  cell_id: string,
 *  downstream_cells_map: { [symbol: string]: Array<string>},
 *  upstream_cells_map: { [symbol: string]: Array<string>},
 *  precedence_heuristic: number,
 * }}
 */

/**
 * @typedef NotebookData
 * @type {{
 *  notebook_id: string,
 *  path: string,
 *  shortpath: string,
 *  in_temp_dir: boolean,
 *  process_status: string,
 *  cell_inputs: { [uuid: string]: CellInputData },
 *  cell_results: { [uuid: string]: CellResultData },
 *  cell_dependencies: { [uuid: string]: CellDependencyData },
 *  cell_order: Array<string>,
 *  cell_execution_order: Array<string>,
 *  bonds: { [name: string]: any },
 * }}
 */

const url_logo_big = document.head.querySelector("link[rel='pluto-logo-big']").getAttribute("href")
const url_logo_small = document.head.querySelector("link[rel='pluto-logo-small']").getAttribute("href")

/**
 *
 * @returns {NotebookData}
 */
const initial_notebook = () => ({
    notebook_id: new URLSearchParams(window.location.search).get("id"),
    path: default_path,
    shortpath: "",
    in_temp_dir: true,
    process_status: "starting",
    cell_inputs: {},
    cell_results: {},
    cell_dependencies: {},
    cell_order: [],
    cell_execution_order: [],
    bonds: {},
})

export class Editor extends Component {
    constructor() {
        super()

        const url_params = new URLSearchParams(window.location.search)
        this.launch_params = {
            //@ts-ignore
            statefile: url_params.get("statefile") ?? window.pluto_statefile,
            //@ts-ignore
            notebookfile: url_params.get("notebookfile") ?? window.pluto_notebookfile,
            //@ts-ignore
            disable_ui: !!(url_params.get("disable_ui") ?? window.pluto_disable_ui),
            //@ts-ignore
            binder_url: url_params.get("binder_url") ?? window.pluto_binder_url,
            //@ts-ignore
            slider_server_url: url_params.get("slider_server_url") ?? window.pluto_slider_server_url,
        }

        this.state = {
            notebook: /** @type {NotebookData} */ initial_notebook(),
            cell_inputs_local: /** @type {{ [id: string]: CellInputData }} */ ({}),
            desired_doc_query: null,
            recently_deleted: /** @type {Array<{ index: number, cell: CellInputData }>} */ (null),
            last_update_time: 0,

            disable_ui: this.launch_params.disable_ui,
            static_preview: this.launch_params.statefile != null,
            statefile_download_progress: null,
            offer_binder: this.launch_params.notebookfile != null && this.launch_params.binder_url != null,
            binder_phase: null,
            binder_session_url: null,
            binder_session_token: null,
            connected: false,
            initializing: true,

            moving_file: false,
            scroller: {
                up: false,
                down: false,
            },
            export_menu_open: false,
            last_created_cell: null,
            selected_cells: [],
            update_is_ongoing: false,
        }
<<<<<<< HEAD
        // statistics that are accumulated over time
        this.counter_statistics = create_counter_statistics()
=======

        this.setStatePromise = (fn) => new Promise((r) => this.setState(fn, r))
>>>>>>> 0aae8fd4

        // these are things that can be done to the local notebook
        this.actions = {
            send: (...args) => this.client.send(...args),
            //@ts-ignore
            update_notebook: (...args) => this.update_notebook(...args),
            set_doc_query: (query) => this.setState({ desired_doc_query: query }),
            set_local_cell: (cell_id, new_val) => {
                return this.setStatePromise(
                    immer((state) => {
                        state.cell_inputs_local[cell_id] = {
                            code: new_val,
                        }
                        state.selected_cells = []
                    })
                )
            },
            focus_on_neighbor: (cell_id, delta, line = delta === -1 ? Infinity : -1, ch) => {
                const i = this.state.notebook.cell_order.indexOf(cell_id)
                const new_i = i + delta
                if (new_i >= 0 && new_i < this.state.notebook.cell_order.length) {
                    window.dispatchEvent(
                        new CustomEvent("cell_focus", {
                            detail: {
                                reason: "focus neighbor", // that's just documentation - page up/down!
                                cell_id: this.state.notebook.cell_order[new_i],
                                line: line,
                                ch: ch,
                            },
                        })
                    )
                }
            },
            add_deserialized_cells: async (data, index) => {
                let new_codes = deserialize_cells(data)
                /** @type {Array<CellInputData>} */
                /** Create copies of the cells with fresh ids */
                let new_cells = new_codes.map((code) => ({
                    cell_id: uuidv4(),
                    code: code,
                    code_folded: false,
                }))
                if (index === -1) {
                    index = this.state.notebook.cell_order.length
                }

                /** Update local_code. Local code doesn't force CM to update it's state
                 * (the usual flow is keyboard event -> cm -> local_code and not the opposite )
                 * See ** 1 **
                 */
                await this.setStatePromise(
                    immer((state) => {
                        for (let cell of new_cells) {
                            state.cell_inputs_local[cell.cell_id] = cell
                        }
                        state.last_created_cell = new_cells[0]?.cell_id
                    })
                )

                /**
                 * Create an empty cell in the julia-side.
                 * Code will differ, until the user clicks 'run' on the new code
                 */
                await update_notebook((notebook) => {
                    for (const cell of new_cells) {
                        notebook.cell_inputs[cell.cell_id] = {
                            ...cell,
                            // Fill the cell with empty code remotely, so it doesn't run unsafe code
                            code: "",
                        }
                    }
                    notebook.cell_order = [
                        ...notebook.cell_order.slice(0, index),
                        ...new_cells.map((x) => x.cell_id),
                        ...notebook.cell_order.slice(index, Infinity),
                    ]
                })
                /** ** 1 **
                 * Notify codemirrors that the code is updated
                 *
                 *  */

                for (const cell of new_cells) {
                    //@ts-ignore
                    const cm = document.querySelector(`[id="${cell.cell_id}"] .CodeMirror`).CodeMirror
                    cm.setValue(cell.code) // Update codemirror synchronously
                }
            },
            wrap_remote_cell: async (cell_id, block_start = "begin", block_end = "end") => {
                const cell = this.state.notebook.cell_inputs[cell_id]
                const new_code = `${block_start}\n\t${cell.code.replace(/\n/g, "\n\t")}\n${block_end}`

                await this.setStatePromise(
                    immer((state) => {
                        state.cell_inputs_local[cell_id] = {
                            ...cell,
                            ...state.cell_inputs_local[cell_id],
                            code: new_code,
                        }
                    })
                )
                await this.actions.set_and_run_multiple([cell_id])
            },
            split_remote_cell: async (cell_id, boundaries, submit = false) => {
                const cell = this.state.notebook.cell_inputs[cell_id]

                const old_code = cell.code
                const padded_boundaries = [0, ...boundaries]
                /** @type {Array<String>} */
                const parts = boundaries.map((b, i) => slice_utf8(old_code, padded_boundaries[i], b).trim()).filter((x) => x !== "")
                /** @type {Array<CellInputData>} */
                const cells_to_add = parts.map((code) => {
                    return {
                        cell_id: uuidv4(),
                        code: code,
                        code_folded: false,
                    }
                })

                this.setState(
                    immer((state) => {
                        for (let cell of cells_to_add) {
                            state.cell_inputs_local[cell.cell_id] = cell
                        }
                    })
                )
                await update_notebook((notebook) => {
                    // delete the old cell
                    delete notebook.cell_inputs[cell_id]

                    // add the new ones
                    for (let cell of cells_to_add) {
                        notebook.cell_inputs[cell.cell_id] = cell
                    }
                    notebook.cell_order = notebook.cell_order.flatMap((c) => {
                        if (cell_id === c) {
                            return cells_to_add.map((x) => x.cell_id)
                        } else {
                            return [c]
                        }
                    })
                })

                if (submit) {
                    await this.actions.set_and_run_multiple(cells_to_add.map((x) => x.cell_id))
                }
            },
            interrupt_remote: (cell_id) => {
                // TODO Make this cooler
                // set_notebook_state((prevstate) => {
                //     return {
                //         cells: prevstate.cells.map((c) => {
                //             return { ...c, errored: c.errored || c.running || c.queued }
                //         }),
                //     }
                // })
                this.client.send("interrupt_all", {}, { notebook_id: this.state.notebook.notebook_id }, false)
            },
            move_remote_cells: (cell_ids, new_index) => {
                update_notebook((notebook) => {
                    let before = notebook.cell_order.slice(0, new_index).filter((x) => !cell_ids.includes(x))
                    let after = notebook.cell_order.slice(new_index, Infinity).filter((x) => !cell_ids.includes(x))
                    notebook.cell_order = [...before, ...cell_ids, ...after]
                })
            },
            add_remote_cell_at: async (index, code = "") => {
                let id = uuidv4()
                this.setState({ last_created_cell: id })
                await update_notebook((notebook) => {
                    notebook.cell_inputs[id] = {
                        cell_id: id,
                        code,
                        code_folded: false,
                    }
                    notebook.cell_order = [...notebook.cell_order.slice(0, index), id, ...notebook.cell_order.slice(index, Infinity)]
                })
                await this.client.send("run_multiple_cells", { cells: [id] }, { notebook_id: this.state.notebook.notebook_id })
                return id
            },
            add_remote_cell: async (cell_id, before_or_after, code) => {
                const index = this.state.notebook.cell_order.indexOf(cell_id)
                const delta = before_or_after == "before" ? 0 : 1
                return await this.actions.add_remote_cell_at(index + delta, code)
            },
            confirm_delete_multiple: async (verb, cell_ids) => {
                if (cell_ids.length <= 1 || confirm(`${verb} ${cell_ids.length} cells?`)) {
                    if (cell_ids.some((cell_id) => this.state.notebook.cell_results[cell_id].running || this.state.notebook.cell_results[cell_id].queued)) {
                        if (confirm("This cell is still running - would you like to interrupt the notebook?")) {
                            this.actions.interrupt_remote(cell_ids[0])
                        }
                    } else {
                        this.setState({
                            recently_deleted: cell_ids.map((cell_id) => {
                                return {
                                    index: this.state.notebook.cell_order.indexOf(cell_id),
                                    cell: this.state.notebook.cell_inputs[cell_id],
                                }
                            }),
                        })
                        await update_notebook((notebook) => {
                            for (let cell_id of cell_ids) {
                                delete notebook.cell_inputs[cell_id]
                            }
                            notebook.cell_order = notebook.cell_order.filter((cell_id) => !cell_ids.includes(cell_id))
                        })
                        await this.client.send("run_multiple_cells", { cells: [] }, { notebook_id: this.state.notebook.notebook_id })
                    }
                }
            },
            fold_remote_cell: async (cell_id, newFolded) => {
                if (!newFolded) {
                    this.setState({ last_created_cell: cell_id })
                }
                await update_notebook((notebook) => {
                    notebook.cell_inputs[cell_id].code_folded = newFolded
                })
            },
            set_and_run_all_changed_remote_cells: () => {
                const changed = this.state.notebook.cell_order.filter(
                    (cell_id) =>
                        this.state.cell_inputs_local[cell_id] != null &&
                        this.state.notebook.cell_inputs[cell_id].code !== this.state.cell_inputs_local[cell_id]?.code
                )
                this.actions.set_and_run_multiple(changed)
                return changed.length > 0
            },
            set_and_run_multiple: async (cell_ids) => {
                // TODO: this function is called with an empty list sometimes, where?
                if (cell_ids.length > 0) {
                    await update_notebook((notebook) => {
                        for (let cell_id of cell_ids) {
                            if (this.state.cell_inputs_local[cell_id]) {
                                notebook.cell_inputs[cell_id].code = this.state.cell_inputs_local[cell_id].code
                            }
                        }
                    })
                    // This is a "dirty" trick, as this should actually be stored in some shared request_status => status state
                    // But for now... this is fine 😼
                    this.setState(
                        immer((state) => {
                            for (let cell_id of cell_ids) {
                                if (state.notebook.cell_results[cell_id]) {
                                    // state.notebook.cell_results[cell_id].queued = true
                                } else {
                                    // nothing
                                }
                            }
                        })
                    )
                    await this.client.send("run_multiple_cells", { cells: cell_ids }, { notebook_id: this.state.notebook.notebook_id })
                }
            },
            set_bond: async (symbol, value, is_first_value) => {
                // For now I discard is_first_value, basing it on if there
                // is a value already present in the state.
                // Keep an eye on https://github.com/fonsp/Pluto.jl/issues/275

                // Wrap the bond value in an object so immer assumes it is changed
                await update_notebook((notebook) => {
                    notebook.bonds[symbol] = { value: value }
                })
            },
            reshow_cell: (cell_id, objectid, dim) => {
                this.client.send(
                    "reshow_cell",
                    {
                        objectid: objectid,
                        dim: dim,
                        cell_id: cell_id,
                    },
                    { notebook_id: this.state.notebook.notebook_id },
                    false
                )
            },
            write_file: (cell_id, { file, name, type }) => {
                return this.client.send(
                    "write_file",
                    { file, name, type, path: this.state.notebook.path },
                    {
                        notebook_id: this.state.notebook.notebook_id,
                        cell_id: cell_id,
                    },
                    true
                )
            },
        }

        const apply_notebook_patches = (patches, old_state = undefined) =>
            new Promise((resolve) => {
                if (patches.length !== 0) {
                    this.setState(
                        immer((state) => {
                            let new_notebook
                            try {
                                // To test this, uncomment the lines below:
                                // if (Math.random() < 0.25) {
                                //     throw new Error(`Error: [Immer] minified error nr: 15 '${patches?.[0]?.path?.join("/")}'    .`)
                                // }
                                new_notebook = applyPatches(old_state ?? state.notebook, patches)
                            } catch (exception) {
                                const failing_path = String(exception).match(".*'(.*)'.*")[1].replace(/\//gi, ".")
                                const path_value = _.get(this.state.notebook, failing_path, "Not Found")
                                console.log(String(exception).match(".*'(.*)'.*")[1].replace(/\//gi, "."), failing_path, typeof failing_path)
                                // The alert below is not catastrophic: the editor will try to recover.
                                // Deactivating to be user-friendly!
                                // alert(`Ooopsiee.`)
                                console.error(
                                    `#######################**************************########################
PlutoError: StateOutOfSync: Failed to apply patches.
Please report this: https://github.com/fonsp/Pluto.jl/issues adding the info below:
failing path: ${failing_path}
notebook previous value: ${path_value}
patch: ${JSON.stringify(
                                        patches?.find(({ path }) => path.join("") === failing_path),
                                        null,
                                        1
                                    )}
#######################**************************########################`,
                                    exception
                                )
                                console.log("Trying to recover: Refetching notebook...")
                                this.client.send(
                                    "reset_shared_state",
                                    {},
                                    {
                                        notebook_id: this.state.notebook.notebook_id,
                                    },
                                    false
                                )
                                return
                            }

                            if (DEBUG_DIFFING) {
                                console.group("Update!")
                                for (let patch of patches) {
                                    console.group(`Patch :${patch.op}`)
                                    console.log(patch.path)
                                    console.log(patch.value)
                                    console.groupEnd()
                                }
                                console.groupEnd()
                            }

                            let cells_stuck_in_limbo = new_notebook.cell_order.filter((cell_id) => new_notebook.cell_inputs[cell_id] == null)
                            if (cells_stuck_in_limbo.length !== 0) {
                                console.warn(`cells_stuck_in_limbo:`, cells_stuck_in_limbo)
                                new_notebook.cell_order = new_notebook.cell_order.filter((cell_id) => new_notebook.cell_inputs[cell_id] != null)
                            }
                            state.notebook = new_notebook
                        }),
                        resolve
                    )
                } else {
                    resolve()
                }
            })

        // these are update message that are _not_ a response to a `send(*, *, {create_promise: true})`
        const on_update = (update, by_me) => {
            if (this.state.notebook.notebook_id === update.notebook_id) {
                const message = update.message
                switch (update.type) {
                    case "notebook_diff":
                        if (message?.response?.from_reset) {
                            console.log("Trying to reset state after failure")
                            try {
                                apply_notebook_patches(message.patches, initial_notebook())
                            } catch (exception) {
                                alert("Oopsie!! please refresh your browser and everything will be alright!")
                            }
                        } else if (message.patches.length !== 0) {
                            apply_notebook_patches(message.patches)
                        }
                        break
                    case "log":
                        handle_log(message, this.state.notebook.path)
                        break
                    default:
                        console.error("Received unknown update type!", update)
                        // alert("Something went wrong 🙈\n Try clearing your browser cache and refreshing the page")
                        break
                }
            } else {
                // Update for a different notebook, TODO maybe log this as it shouldn't happen
            }
        }

        const on_establish_connection = async (client) => {
            // nasty
            Object.assign(this.client, client)

            // @ts-ignore
            window.version_info = this.client.version_info // for debugging

            await this.client.send("update_notebook", { updates: [] }, { notebook_id: this.state.notebook.notebook_id }, false)

            this.setState({ initializing: false, static_preview: false, binder_phase: this.state.binder_phase == null ? null : BinderPhase.ready })

            // do one autocomplete to trigger its precompilation
            // TODO Do this from julia itself
            await this.client.send("complete", { query: "sq" }, { notebook_id: this.state.notebook.notebook_id })

            setTimeout(init_feedback, 2 * 1000) // 2 seconds - load feedback a little later for snappier UI
        }

        const on_connection_status = (val) => this.setState({ connected: val })

        const on_reconnect = () => {
            console.warn("Reconnected! Checking states")

            return true
        }

        this.client = {}

        this.connect = (ws_address = undefined) =>
            create_pluto_connection({
                ws_address: ws_address,
                on_unrequested_update: on_update,
                on_connection_status: on_connection_status,
                on_reconnect: on_reconnect,
                connect_metadata: { notebook_id: this.state.notebook.notebook_id },
            }).then(on_establish_connection)

        this.real_actions = this.actions
        this.fake_actions =
            this.launch_params.slider_server_url != null
                ? slider_server_actions({
                      setStatePromise: this.setStatePromise,
                      actions: this.actions,
                      launch_params: this.launch_params,
                      apply_notebook_patches,
                      get_original_state: () => this.original_state,
                      get_current_state: () => this.state.notebook,
                  })
                : nothing_actions({
                      actions: this.actions,
                  })

        this.on_disable_ui = () => {
            document.body.classList.toggle("disable_ui", this.state.disable_ui)
            document.head.querySelector("link[data-pluto-file='hide-ui']").setAttribute("media", this.state.disable_ui ? "all" : "print")
            //@ts-ignore
            this.actions =
                this.state.disable_ui || (this.launch_params.slider_server_url != null && !this.state.connected) ? this.fake_actions : this.real_actions //heyo
        }
        this.on_disable_ui()

        this.original_state = null
        if (this.state.static_preview) {
            ;(async () => {
                const r = await fetch(this.launch_params.statefile)
                const data = await read_Uint8Array_with_progress(r, (progress) => {
                    this.setState({
                        statefile_download_progress: progress,
                    })
                })
                const state = unpack(data)
                this.original_state = state
                this.setState({
                    notebook: state,
                    initializing: false,
                    binder_phase: this.state.offer_binder ? BinderPhase.wait_for_user : null,
                })
            })()
            fetch(`https://cdn.jsdelivr.net/gh/fonsp/pluto-usage-counter@1/article-view.txt?skip_sw`).catch(() => {})
        } else {
            this.connect()
        }

        // Not completely happy with this yet, but it will do for now - DRAL
        this.bonds_changes_to_apply_when_done = []
        this.notebook_is_idle = () =>
            !Object.values(this.state.notebook.cell_results).some((cell) => cell.running || cell.queued) && !this.state.update_is_ongoing

        let last_update_notebook_task = Promise.resolve()
        /** @param {(notebook: NotebookData) => void} mutate_fn */
        let update_notebook = (mutate_fn) => {
            last_update_notebook_task = last_update_notebook_task
                .then(async () => {
                    // if (this.state.initializing) {
                    //     console.error("Update notebook done during initializing, strange")
                    //     return
                    // }

                    let [new_notebook, changes, inverseChanges] = produceWithPatches(this.state.notebook, (notebook) => {
                        mutate_fn(notebook)
                    })

                    // If "notebook is not idle" I seperate and store the bonds updates,
                    // to send when the notebook is idle. This delays the updating of the bond for performance,
                    // but when the server can discard bond updates itself (now it executes them one by one, even if there is a newer update ready)
                    // this will no longer be necessary
                    if (!this.notebook_is_idle()) {
                        let changes_involving_bonds = changes.filter((x) => x.path[0] === "bonds")
                        this.bonds_changes_to_apply_when_done = [...this.bonds_changes_to_apply_when_done, ...changes_involving_bonds]
                        changes = changes.filter((x) => x.path[0] !== "bonds")
                    }

                    if (DEBUG_DIFFING) {
                        try {
                            let previous_function_name = new Error().stack.split("\n")[2].trim().split(" ")[1]
                            console.log(`Changes to send to server from "${previous_function_name}":`, changes)
                        } catch (error) {}
                    }
                    if (changes.length === 0) {
                        return
                    }

                    for (let change of changes) {
                        if (change.path.some((x) => typeof x === "number")) {
                            throw new Error("This sounds like it is editing an array...")
                        }
                    }
                    pending_local_updates++
                    this.setState({ update_is_ongoing: pending_local_updates > 0 })
                    try {
                        await Promise.all([
                            this.client
                                .send("update_notebook", { updates: changes }, { notebook_id: this.state.notebook.notebook_id }, false)
                                .then((response) => {
                                    if (response.message.response.update_went_well === "👎") {
                                        // We only throw an error for functions that are waiting for this
                                        // Notebook state will already have the changes reversed
                                        throw new Error(`Pluto update_notebook error: ${response.message.response.why_not})`)
                                    }
                                }),
                            this.setStatePromise({
                                notebook: new_notebook,
                                last_update_time: Date.now(),
                            }),
                        ])
                    } finally {
                        pending_local_updates--
                        this.setState({ update_is_ongoing: pending_local_updates > 0 })
                    }
                })
                .catch(console.error)
            return last_update_notebook_task
        }
        this.update_notebook = update_notebook

        this.submit_file_change = async (new_path, reset_cm_value) => {
            const old_path = this.state.notebook.path
            if (old_path === new_path) {
                return
            }
            if (!this.state.notebook.in_temp_dir) {
                if (!confirm("Are you sure? Will move from\n\n" + old_path + "\n\nto\n\n" + new_path)) {
                    throw new Error("Declined by user")
                }
            }

            this.setState({ moving_file: true })

            try {
                await update_notebook((notebook) => {
                    notebook.in_temp_dir = false
                    notebook.path = new_path
                })
                // @ts-ignore
                document.activeElement?.blur()
            } catch (error) {
                alert("Failed to move file:\n\n" + error.message)
            } finally {
                this.setState({ moving_file: false })
            }
        }

        this.delete_selected = (verb) => {
            if (this.state.selected_cells.length > 0) {
                this.actions.confirm_delete_multiple(verb, this.state.selected_cells)
                return true
            }
        }

        this.run_selected = () => {
            return this.actions.set_and_run_multiple(this.state.selected_cells)
        }

        this.serialize_selected = (cell_id = null) => {
            const cells_to_serialize = cell_id == null || this.state.selected_cells.includes(cell_id) ? this.state.selected_cells : [cell_id]
            if (cells_to_serialize.length) {
                return serialize_cells(cells_to_serialize.map((id) => this.state.notebook.cell_inputs[id]))
            }
        }

        document.addEventListener("keydown", (e) => {
            // if (e.defaultPrevented) {
            //     return
            // }
            if (e.key.toLowerCase() === "q" && has_ctrl_or_cmd_pressed(e)) {
                // This one can't be done as cmd+q on mac, because that closes chrome - Dral
                if (Object.values(this.state.notebook.cell_results).some((c) => c.running || c.queued)) {
                    this.actions.interrupt_remote()
                }
                e.preventDefault()
            } else if (e.key.toLowerCase() === "s" && has_ctrl_or_cmd_pressed(e)) {
                const some_cells_ran = this.actions.set_and_run_all_changed_remote_cells()
                if (!some_cells_ran) {
                    // all cells were in sync allready
                    // TODO: let user know that the notebook autosaves
                }
                e.preventDefault()
            } else if (e.key === "Backspace" || e.key === "Delete") {
                if (this.delete_selected("Delete")) {
                    e.preventDefault()
                }
            } else if (e.key === "Enter" && e.shiftKey) {
                this.run_selected()
            } else if ((e.key === "?" && has_ctrl_or_cmd_pressed(e)) || e.key === "F1") {
                // On mac "cmd+shift+?" is used by chrome, so that is why this needs to be ctrl as well on mac
                // Also pressing "ctrl+shift" on mac causes the key to show up as "/", this madness
                // I hope we can find a better solution for this later - Dral
                alert(
                    `Shortcuts 🎹

    Shift+Enter:   run cell
    ${ctrl_or_cmd_name}+Enter:   run cell and add cell below
    Delete or Backspace:   delete empty cell

    PageUp or fn+Up:   select cell above
    PageDown or fn+Down:   select cell below

    ${ctrl_or_cmd_name}+Q:   interrupt notebook
    ${ctrl_or_cmd_name}+S:   submit all changes

    ${ctrl_or_cmd_name}+C:   copy selected cells
    ${ctrl_or_cmd_name}+X:   cut selected cells
    ${ctrl_or_cmd_name}+V:   paste selected cells

    The notebook file saves every time you run`
                )
                e.preventDefault()
            }

            if (this.state.disable_ui && this.state.offer_binder) {
                // const code = e.key.charCodeAt(0)
                if (e.key === "Enter" || e.key.length === 1) {
                    if (!document.body.classList.contains("wiggle_binder")) {
                        document.body.classList.add("wiggle_binder")
                        setTimeout(() => {
                            document.body.classList.remove("wiggle_binder")
                        }, 1000)
                    }
                }
            }
        })

        document.addEventListener("copy", (e) => {
            if (!in_textarea_or_input()) {
                const serialized = this.serialize_selected()
                if (serialized) {
                    navigator.clipboard.writeText(serialized).catch((err) => {
                        alert(`Error copying cells: ${e}`)
                    })
                }
            }
        })

        document.addEventListener("cut", (e) => {
            // Disabled because we don't want to accidentally delete cells
            // or we can enable it with a prompt
            // Even better would be excel style: grey out until you paste it. If you paste within the same notebook, then it is just a move.
            // if (!in_textarea_or_input()) {
            //     const serialized = this.serialize_selected()
            //     if (serialized) {
            //         navigator.clipboard
            //             .writeText(serialized)
            //             .then(() => this.delete_selected("Cut"))
            //             .catch((err) => {
            //                 alert(`Error cutting cells: ${e}`)
            //             })
            //     }
            // }
        })

        document.addEventListener("paste", async (e) => {
            const topaste = e.clipboardData.getData("text/plain")
            console.log("paste", topaste)
            if (!in_textarea_or_input() || topaste.match(/# ╔═╡ ........-....-....-....-............/g)?.length) {
                // Deselect everything first, to clean things up
                this.setState({
                    selected_cells: [],
                })

                // Paste in the cells at the end of the notebook
                const data = e.clipboardData.getData("text/plain")
                this.actions.add_deserialized_cells(data, -1)
                e.preventDefault()
            }
        })

        window.addEventListener("beforeunload", (event) => {
            const unsaved_cells = this.state.notebook.cell_order.filter(
                (id) => this.state.cell_inputs_local[id] && this.state.notebook.cell_inputs[id].code !== this.state.cell_inputs_local[id].code
            )
            const first_unsaved = unsaved_cells[0]
            if (first_unsaved != null) {
                window.dispatchEvent(new CustomEvent("cell_focus", { detail: { cell_id: first_unsaved } }))
                // } else if (this.state.notebook.in_temp_dir) {
                //     window.scrollTo(0, 0)
                //     // TODO: focus file picker
                console.log("Preventing unload")
                event.stopImmediatePropagation()
                event.preventDefault()
                event.returnValue = ""
            } else {
                console.warn("unloading 👉 disconnecting websocket")
                //@ts-ignore
                if (window.shutdown_binder != null) {
                    // hmmmm that would also shut down the binder if you refreshed, or if you navigate to the binder session main menu by clicking the pluto logo.
                    // Let's keep it disabled for now and let the timeout take care of shutting down the binder
                    // window.shutdown_binder()
                }
                // and don't prevent the unload
            }
        })
    }

    componentDidUpdate(old_props, old_state) {
        //@ts-ignore
        window.editor_state = this.state

        document.title = "🎈 " + this.state.notebook.shortpath + " — Pluto.jl"
        if (old_state?.notebook?.path !== this.state.notebook.path) {
            update_stored_recent_notebooks(this.state.notebook.path, old_state?.notebook?.path)
        }

        Object.entries(this.cached_status).forEach((e) => {
            document.body.classList.toggle(...e)
        })

        // this class is used to tell our frontend tests that the updates are done
        document.body.classList.toggle("update_is_ongoing", pending_local_updates > 0)

        if (this.notebook_is_idle() && this.bonds_changes_to_apply_when_done.length !== 0) {
            let bonds_patches = this.bonds_changes_to_apply_when_done
            this.bonds_changes_to_apply_when_done = []
            this.update_notebook((notebook) => {
                applyPatches(notebook, bonds_patches)
            })
        }

        if (old_state.binder_phase !== this.state.binder_phase && this.state.binder_phase != null) {
            const phase = Object.entries(BinderPhase).find(([k, v]) => v == this.state.binder_phase)[0]
            console.info(`Binder phase: ${phase} at ${new Date().toLocaleTimeString()}`)
        }

        if (old_state.disable_ui !== this.state.disable_ui) {
            this.on_disable_ui()
        }
    }

    componentWillUpdate(new_props, new_state) {
        this.cached_status = statusmap(new_state)
    }

    render() {
        let { export_menu_open, notebook } = this.state

        const status = this.cached_status ?? statusmap(this.state)
        const statusval = first_true_key(status)

        const export_url = (u) =>
            this.state.binder_session_url == null
                ? `./${u}?id=${this.state.notebook.notebook_id}`
                : `${this.state.binder_session_url}${u}?id=${this.state.notebook.notebook_id}&token=${this.state.binder_session_token}`

        return html`
            <${PlutoContext.Provider} value=${this.actions}>
                <${PlutoBondsContext.Provider} value=${this.state.notebook.bonds}>
                    <${Scroller} active=${this.state.scroller} />
                    <header className=${export_menu_open ? "show_export" : ""}>
                        <${ExportBanner}
                            notebookfile_url=${export_url("notebookfile")}
                            notebookexport_url=${export_url("notebookexport")}
                            open=${export_menu_open}
                            onClose=${() => this.setState({ export_menu_open: false })}
                        />
                        <loading-bar style=${`width: ${100 * this.state.binder_phase}vw`}></loading-bar>
                        ${
                            status.binder
                                ? html`<div id="binder_spinners">
                                      <binder-spinner id="ring_1"></binder-spinner>
                                      <binder-spinner id="ring_2"></binder-spinner>
                                      <binder-spinner id="ring_3"></binder-spinner>
                                  </div>`
                                : null
                        }
                        <nav id="at_the_top">
                            <a href=${
                                this.state.static_preview || this.state.binder_phase != null
                                    ? `${this.state.binder_session_url}?token=${this.state.binder_session_token}`
                                    : "./"
                            }>
                                <h1><img id="logo-big" src=${url_logo_big} alt="Pluto.jl" /><img id="logo-small" src=${url_logo_small} /></h1>
                            </a>
                            <div class="flex_grow_1"></div>
                            ${
                                this.state.binder_phase === BinderPhase.ready
                                    ? html`<pluto-filepicker><a href=${export_url("notebookfile")} target="_blank">Save notebook...</a></pluto-filepicker>`
                                    : html`<${FilePicker}
                                          client=${this.client}
                                          value=${notebook.in_temp_dir ? "" : notebook.path}
                                          on_submit=${this.submit_file_change}
                                          suggest_new_file=${{
                                              base: this.client.session_options == null ? "" : this.client.session_options.server.notebook_path_suggestion,
                                              name: notebook.shortpath,
                                          }}
                                          placeholder="Save notebook..."
                                          button_label=${notebook.in_temp_dir ? "Choose" : "Move"}
                                      />`
                            }
                            <div class="flex_grow_2"></div>
                            <button class="toggle_export" title="Export..." onClick=${() => {
                                this.setState({ export_menu_open: !export_menu_open })
                            }}><span></span></button>
                            <div id="process_status">${
                                status.binder && status.loading
                                    ? "Loading binder..."
                                    : statusval === "disconnected"
                                    ? "Reconnecting..."
                                    : statusval === "loading"
                                    ? "Loading..."
                                    : statusval === "process_restarting"
                                    ? "Process exited — restarting..."
                                    : statusval === "process_dead"
                                    ? html`${"Process exited — "}
                                          <a
                                              href="#"
                                              onClick=${() => {
                                                  this.client.send(
                                                      "restart_process",
                                                      {},
                                                      {
                                                          notebook_id: notebook.notebook_id,
                                                      }
                                                  )
                                              }}
                                              >restart</a
                                          >`
                                    : null
                            }</div>
                        </nav>
                    </header>
                    <${BinderButton} binder_phase=${this.state.binder_phase} start_binder=${() =>
            start_binder({ setStatePromise: this.setStatePromise, connect: this.connect, launch_params: this.launch_params })} notebookfile=${
            this.launch_params.notebookfile == null ? null : new URL(this.launch_params.notebookfile, window.location.href).href
        } />
                    <${FetchProgress} progress=${this.state.statefile_download_progress} />
                    <${Main}>
                        <${Preamble} 
                            last_update_time=${this.state.last_update_time}
                            any_code_differs=${status.code_differs}
                        />
                        <${Notebook}
                            notebook=${this.state.notebook}
                            cell_inputs_local=${this.state.cell_inputs_local}
                            on_update_doc_query=${this.actions.set_doc_query}
                            on_cell_input=${this.actions.set_local_cell}
                            on_focus_neighbor=${this.actions.focus_on_neighbor}
                            disable_input=${this.state.disable_ui || !this.state.connected /* && this.state.binder_phase == null*/}
                            last_created_cell=${this.state.last_created_cell}
                            selected_cells=${this.state.selected_cells}
                            is_initializing=${this.state.initializing}
                            is_process_ready=${
                                this.state.notebook.process_status === ProcessStatus.starting || this.state.notebook.process_status === ProcessStatus.ready
                            }
                            disable_input=${!this.state.connected}
                        />
                        <${DropRuler} 
                            actions=${this.actions}
                            selected_cells=${this.state.selected_cells} 
                            set_scroller=${(enabled) => {
                                this.setState({ scroller: enabled })
                            }}
                            serialize_selected=${this.serialize_selected}
                        />
                        ${
                            this.state.disable_ui ||
                            html`<${SelectionArea}
                                actions=${this.actions}
                                cell_order=${this.state.notebook.cell_order}
                                selected_cell_ids=${this.state.selected_cell_ids}
                                set_scroller=${(enabled) => {
                                    this.setState({ scroller: enabled })
                                }}
                                on_selection=${(selected_cell_ids) => {
                                    // @ts-ignore
                                    if (
                                        selected_cell_ids.length !== this.state.selected_cells ||
                                        _.difference(selected_cell_ids, this.state.selected_cells).length !== 0
                                    ) {
                                        this.setState({
                                            selected_cells: selected_cell_ids,
                                        })
                                    }
                                }}
                            />`
                        }
                    </${Main}>
                    <${FindReplace} />
                    <${LiveDocs}
                        desired_doc_query=${this.state.desired_doc_query}
                        on_update_doc_query=${this.actions.set_doc_query}
                        notebook=${this.state.notebook}
                    />
                    <${UndoDelete}
                        recently_deleted=${this.state.recently_deleted}
                        on_click=${() => {
                            this.update_notebook((notebook) => {
                                for (let { index, cell } of this.state.recently_deleted) {
                                    notebook.cell_inputs[cell.cell_id] = cell
                                    notebook.cell_order = [...notebook.cell_order.slice(0, index), cell.cell_id, ...notebook.cell_order.slice(index, Infinity)]
                                }
                            }).then(() => {
                                this.actions.set_and_run_multiple(this.state.recently_deleted.map(({ cell }) => cell.cell_id))
                            })
                        }}
                    />
                    <${SlideControls} />
                    <footer>
                        <div id="info">
                            <form id="feedback" action="#" method="post">
                                <a href="https://github.com/fonsp/Pluto.jl/wiki" target="_blank">FAQ</a>
                                <span style="flex: 1"></span>
                                <label for="opinion">🙋 How can we make <a href="https://github.com/fonsp/Pluto.jl" target="_blank">Pluto.jl</a> better?</label>
                                <input type="text" name="opinion" id="opinion" autocomplete="off" placeholder="Instant feedback..." />
                                <button>Send</button>
                            </form>
                        </div>
                    </footer>
                </${PlutoBondsContext.Provider}>
            </${PlutoContext.Provider}>
        `
    }
}

/* LOCALSTORAGE NOTEBOOKS LIST */

// TODO This is now stored locally, lets store it somewhere central 😈
export const update_stored_recent_notebooks = (recent_path, also_delete = undefined) => {
    const storedString = localStorage.getItem("recent notebooks")
    const storedList = storedString != null ? JSON.parse(storedString) : []
    const oldpaths = storedList
    const newpaths = [recent_path].concat(
        oldpaths.filter((path) => {
            return path !== recent_path && path !== also_delete
        })
    )
    localStorage.setItem("recent notebooks", JSON.stringify(newpaths.slice(0, 50)))
}<|MERGE_RESOLUTION|>--- conflicted
+++ resolved
@@ -235,13 +235,8 @@
             selected_cells: [],
             update_is_ongoing: false,
         }
-<<<<<<< HEAD
-        // statistics that are accumulated over time
-        this.counter_statistics = create_counter_statistics()
-=======
 
         this.setStatePromise = (fn) => new Promise((r) => this.setState(fn, r))
->>>>>>> 0aae8fd4
 
         // these are things that can be done to the local notebook
         this.actions = {
@@ -1094,7 +1089,7 @@
         } />
                     <${FetchProgress} progress=${this.state.statefile_download_progress} />
                     <${Main}>
-                        <${Preamble} 
+                        <${Preamble}
                             last_update_time=${this.state.last_update_time}
                             any_code_differs=${status.code_differs}
                         />
@@ -1113,9 +1108,9 @@
                             }
                             disable_input=${!this.state.connected}
                         />
-                        <${DropRuler} 
+                        <${DropRuler}
                             actions=${this.actions}
-                            selected_cells=${this.state.selected_cells} 
+                            selected_cells=${this.state.selected_cells}
                             set_scroller=${(enabled) => {
                                 this.setState({ scroller: enabled })
                             }}
