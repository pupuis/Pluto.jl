--- conflicted
+++ resolved
@@ -116,11 +116,8 @@
     const class_code_differs = remote_code.body !== local_code.body
     const class_code_folded = code_folded && cm_forced_focus == null
 
-<<<<<<< HEAD
     let show_input = errored || class_code_differs || !class_code_folded
 
-=======
->>>>>>> 6ade60b0
     return html`
         <pluto-cell
             class=${cl({
@@ -157,13 +154,8 @@
                 <span></span>
             </button>
             <${CellOutput} ...${output} all_completed_promise=${all_completed_promise} requests=${requests} cell_id=${cell_id} />
-<<<<<<< HEAD
-            ${show_input &&
-            html`<${CellInput}
-=======
             <${CellInput}
                 is_hidden=${!errored && !class_code_folded && class_code_folded}
->>>>>>> 6ade60b0
                 local_code=${local_code}
                 remote_code=${remote_code}
                 disable_input=${disable_input}
