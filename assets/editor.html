--- conflicted
+++ resolved
@@ -57,13 +57,8 @@
     <script type="text/javascript" id="MathJax-script" src="https://cdn.jsdelivr.net/npm/mathjax@3/es5/tex-svg-full.js" async></script>
     
     <script src="assets/editor.js" type="module" defer></script>
-<<<<<<< HEAD
-    <script src="assets/feedback.js" type="module" defer></script>
-    <script src="assets/treeview.js" defer></script>
+    <script src="assets/warn_old_browsers.js"></script>
     <script src="dist/assets.js" defer></script>
-=======
-    <script src="assets/warn_old_browsers.js"></script>
->>>>>>> a13407fb
 </head>
 
 <body class="loading no-MαθJax">
