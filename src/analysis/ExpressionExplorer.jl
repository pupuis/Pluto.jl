--- conflicted
+++ resolved
@@ -108,7 +108,7 @@
 end
 
 function ==(a::SymbolsState, b::SymbolsState)
-    a.references == b.references && a.assignments == b.assignments && a.funccalls == b.funccalls && a.funcdefs == b.funcdefs 
+    a.references == b.references && a.assignments == b.assignments && a.funccalls == b.funccalls && a.funcdefs == b.funcdefs
 end
 
 Base.push!(x::Set) = x
@@ -244,7 +244,7 @@
         funcname
     end
 end
-        
+
 """Turn `Symbol[:Module, :func]` into Symbol("Module.func").
 
 This is **not** the same as the expression `:(Module.func)`, but is used to identify the function name using a single `Symbol` (like normal variables).
@@ -264,7 +264,7 @@
 # Like: a = 1
 # 1 is a value (Int64)
 function explore!(value, scopestate::ScopeState)::SymbolsState
-    # includes: LineNumberNode, Int64, String, 
+    # includes: LineNumberNode, Int64, String,
     return SymbolsState()
 end
 
@@ -286,7 +286,7 @@
 function explore!(ex::Expr, scopestate::ScopeState)::SymbolsState
     if ex.head == :(=)
         # Does not create scope
-        
+
         if ex.args[1] isa Expr && (ex.args[1].head == :call || ex.args[1].head == :where || (ex.args[1].head == :(::) && ex.args[1].args[1] isa Expr && ex.args[1].args[1].head == :call))
             # f(x, y) = x + y
             # Rewrite to:
@@ -309,7 +309,7 @@
         # If we are _not_ assigning a global variable, then this symbol hides any global definition with that name
         push!(scopestate.hiddenglobals, setdiff(assignees, global_assignees)...)
         assigneesymstate = explore!(ex.args[1], scopestate)
-        
+
         push!(scopestate.hiddenglobals, global_assignees...)
         push!(symstate.assignments, global_assignees...)
         push!(symstate.references, setdiff(assigneesymstate.references, global_assignees)...)
@@ -347,7 +347,7 @@
         return explore!(Expr(:for, ex.args[2:end]..., ex.args[1]), scopestate)
     elseif ex.head == :macrocall
         # Does not create sccope
-        
+
         funcname = ex.args[1] |> split_funcname
         # Macros can transform the expression into anything - the best way to treat them is to macroexpand
         # the problem is that the macro is only available on the worker process, see https://github.com/fonsp/Pluto.jl/issues/196
@@ -357,12 +357,12 @@
                 expanded = macroexpand(PlutoRunner, ex; recursive=false)
                 return explore!(Expr(:call, ex.args[1], expanded), scopestate)
             elseif funcname[end] == Symbol("@enum")
-                # we could do macroexpand, but the expanded macro defines typemin and typemax methods for the new enum type, and because of 
+                # we could do macroexpand, but the expanded macro defines typemin and typemax methods for the new enum type, and because of
                 # https://github.com/fonsp/Pluto.jl/issues/177
                 # this would mean that you can only define one enum per notebook :(
                 syms = filter(x -> x isa Symbol, ex.args[2:end])
                 rest = setdiff(ex.args[2:end], syms)
-                
+
                 return mapfoldl(a -> explore!(a, scopestate), union!, rest, init=SymbolsState(assignments=Set{Symbol}(syms), funccalls=Set{FunctionName}([[Symbol("@enum")]])))
             end
         end
@@ -407,7 +407,6 @@
         # we register struct definitions as both a variable and a function. This is because deleting a struct is trickier than just deleting its methods.
         inner_symstate = explore!(equiv_func, globalscopestate)
 
-<<<<<<< HEAD
         structname = first(keys(inner_symstate.funcdefs)).name |> join_funcname_parts
         push!(inner_symstate.assignments, structname)
         return inner_symstate
@@ -419,11 +418,6 @@
         push!(inner_symstate.assignments, abstracttypename)
         return inner_symstate
     elseif ex.head == :function || ex.head == :macro
-=======
-        # This is not strictly the normal form of a `for` but that's okay
-        return explore!(Expr(:for, ex.args[2:end]..., ex.args[1]), scopestate)
-    elseif ex.head == :function || ex.head == :macro || ex.head == :abstract
->>>>>>> 6ade60b0
         symstate = SymbolsState()
         # Creates local scope
 
@@ -435,19 +429,15 @@
 
         funcname, innersymstate = explore_funcdef!(funcroot, innerscopestate)
         # Macro are called using @funcname, but defined with funcname. We need to change that in our scopestate
-<<<<<<< HEAD
         # (The `!= 0` is for when the function named couldn't be parsed)
         if ex.head == :macro && length(funcname) != 0
-=======
-        if ex.head == :macro
->>>>>>> 6ade60b0
             setdiff!(innerscopestate.hiddenglobals, funcname)
             funcname = Symbol[Symbol("@$(funcname[1])")]
             push!(innerscopestate.hiddenglobals, funcname...)
         end
 
         union!(innersymstate, explore!(Expr(:block, ex.args[2:end]...), innerscopestate))
-        
+
         funcnamesig = FunctionNameSignaturePair(funcname, canonalize(funcroot))
 
         if will_assign_global(funcname, scopestate)
@@ -460,7 +450,7 @@
             end
         else
             # The function is not defined globally. However, the function can still modify the global scope or reference globals, e.g.
-            
+
             # let
             #     function f(x)
             #         global z = x + a
@@ -539,7 +529,7 @@
             @error "unknown global use" ex
             return explore!(globalisee, scopestate)
         end
-        
+
         return symstate
     elseif ex.head == :local
         # Does not create scope
@@ -558,11 +548,11 @@
         end
     elseif ex.head == :tuple
         # Does not create scope
-        
+
         # There are three (legal) cases:
         # 1. Creating a tuple:
         #   (a, b, c)
-        
+
         # 2. Creating a named tuple:
         #   (a=1, b=2, c=3)
 
@@ -571,7 +561,7 @@
         # This parses to:
         # head = :tuple
         # args = [:a, :b, :(c=1), :2, :3]
-        # 
+        #
         # 🤔
         # we turn it into two expressions:
         #
@@ -593,7 +583,7 @@
                 end
                 return explore!(Expr(:block, new_args...), scopestate)
             else
-                # 3. 
+                # 3.
                 # we have a tuple assignment, e.g. `a, (b, c) = [1, [2, 3]]`
                 before = ex.args[1:indexoffirstassignment - 1]
                 after = ex.args[indexoffirstassignment + 1:end]
@@ -639,7 +629,7 @@
         # fallback, includes:
         # begin, block, do, toplevel, const
         # (and hopefully much more!)
-        
+
         # Does not create scope (probably)
 
         return mapfoldl(a -> explore!(a, scopestate), union!, ex.args, init=SymbolsState())
@@ -663,7 +653,7 @@
 
             return Symbol[], symstate
         end
-        
+
         # recurse
         name, symstate = explore_funcdef!(ex.args[1], scopestate)
         if length(ex.args) > 1
@@ -747,7 +737,7 @@
 f (generic function with 1 method)
 ``
 
-After adding the second method, the function still has only 1 method. This is because the second definition overrides the first one, instead of being added to the method table. This example should be illegal in Julia, for the same reason that `f = 1` and `f = 2` is illegal. So our problem is: how do we know that two cells will define overlapping methods? 
+After adding the second method, the function still has only 1 method. This is because the second definition overrides the first one, instead of being added to the method table. This example should be illegal in Julia, for the same reason that `f = 1` and `f = 2` is illegal. So our problem is: how do we know that two cells will define overlapping methods?
 
 Ideally, we would just evaluate the user's code and **count methods** afterwards, letting Julia do the work. Unfortunately, we need to know this info _before_ we run cells, otherwise we don't know in which order to run a notebook! There are ways to break this circle, but it would complicate our process quite a bit.
 
@@ -789,8 +779,8 @@
 
 The equivalence sets are isomorphic to the set of possible Julia methods.
 
-Instead of finding a closed form algorithm for `~`, we search for a _canonical form_: a function `canonical: H -> H` that chooses one canonical expression per equivalence class. It has the property 
-    
+Instead of finding a closed form algorithm for `~`, we search for a _canonical form_: a function `canonical: H -> H` that chooses one canonical expression per equivalence class. It has the property
+
 `canonical(a) = canonical(b)` implies `a ~ b`.
 
 We use this **canonical form** of the function's definition expression as its "signature". We compare these canonical forms when determining whether two function expressions will result in overlapping methods.
@@ -826,7 +816,7 @@
 		interesting = filter(ex.args[2:end]) do arg
 			!(arg isa Expr && arg.head == :parameters)
 		end
-		
+
 		hide_argument_name.(interesting)
     elseif ex.head == :(::)
         canonalize(ex.args[1])
@@ -867,7 +857,7 @@
     # We do something special to account for recursive functions:
     # If a function `f` calls a function `g`, and both are defined inside this cell, the reference to `g` inside the symstate of `f` will be deleted.
     # The motivitation is that normally, an assignment (or function definition) will add that symbol to a list of 'hidden globals' - any future references to that symbol will be ignored. i.e. the _local definition hides a global_.
-    # In the case of functions, you can reference functions and variables that do not yet exist, and so they won't be in the list of hidden symbols when the function definition is analysed. 
+    # In the case of functions, you can reference functions and variables that do not yet exist, and so they won't be in the list of hidden symbols when the function definition is analysed.
     # Of course, our method will fail if a referenced function is defined both inside the cell **and** in another cell. However, this will lead to a MultipleDefinitionError before anything bad happens.
     for (func, inner_symstate) in symstate.funcdefs
         inner_symstate.references = setdiff(inner_symstate.references, keys(symstate.funcdefs))
